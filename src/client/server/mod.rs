--- conflicted
+++ resolved
@@ -855,13 +855,8 @@
 ///
 /// This type should only be used by advanced users who are familiar with the implementation of this
 /// crate. An easy to use abstraction that does not require this knowledge is available via
-<<<<<<< HEAD
 /// [`IrcReactors`](../reactor/struct.IrcReactor.html).
-pub struct PackedIrcServer(pub IrcServer, pub Box<Future<Item = (), Error = error::Error>>);
-=======
-/// [IrcReactors](../reactor/struct.IrcReactor.html).
 pub struct PackedIrcServer(pub IrcServer, pub Box<Future<Item = (), Error = error::IrcError>>);
->>>>>>> 5266e409
 
 #[cfg(test)]
 mod test {
